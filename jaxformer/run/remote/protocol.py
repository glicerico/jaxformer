--- conflicted
+++ resolved
@@ -42,11 +42,7 @@
     data_bytes = pickle.dumps(args)
     data_size = len(data_bytes).to_bytes(8, 'little', signed=False)
     print(f"sending fn: {fn}\nsize: {len(data_bytes)}\n bytes: {args}\n")
-<<<<<<< HEAD
-    print(f"sending fn: {data_fn}\nsize: {data_size}\n bytes: {data_bytes}")
-=======
     print(f"sending fn: {data_fn}\nsize: {data_size}\n bytes: {data_bytes}\n")
->>>>>>> f9ae5086
     socket.send(data_fn)
     socket.send(data_size)
     socket.send(data_bytes)
@@ -58,11 +54,6 @@
     data_args_size_bytes = s.recv(8)
     data_args_size = int.from_bytes(data_args_size_bytes, 'little', signed=False)
     data_args_bytes = s.recv(min(data_args_size, buf_size))
-<<<<<<< HEAD
-    print(f"receving: fn: {data_fn}\nsize: {data_args_size}\n")
-    print(f"receving: fn: {data_fn_bytes}\nsize: {data_args_size_bytes}\n bytes: {data_args_bytes}")
-=======
->>>>>>> f9ae5086
     while len(data_args_bytes) != data_args_size:
         data_args_bytes += s.recv(min(data_args_size, buf_size))
     print(f"receving: fn: {data_fn}\nsize: {data_args_size}\n")
